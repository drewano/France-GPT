# FranceGPT 🇫🇷

<<<<<<< HEAD
# FranceGPT 🇫🇷

<div align="center">
<a href="https://www.python.org" target="_blank" rel="noreferrer">
<img src="https://raw.githubusercontent.com/devicons/devicon/master/icons/python/python-original.svg" alt="Python" height="40"/>
</a>
<a href="https://fastapi.tiangolo.com/" target="_blank" rel="noreferrer">
<img src="https://raw.githubusercontent.com/devicons/devicon/master/icons/fastapi/fastapi-original.svg" alt="FastAPI" height="40"/>
</a>
<a href="https://pydantic.dev/" target="_blank" rel="noreferrer">
<img src="https://cdn.simpleicons.org/pydantic/E92063" alt="Pydantic" height="40"/>
</a>
<a href="https://chainlit.io/" target="_blank" rel="noreferrer">
<img src="https://docs.chainlit.io/logo.svg" alt="Chainlit" height="40"/>
</a>
<a href="https://www.docker.com/" target="_blank" rel="noreferrer">
<img src="https://raw.githubusercontent.com/devicons/devicon/master/icons/docker/docker-original.svg" alt="Docker" height="40"/>
</a>
<a href="https://pydantic-ai.readthedocs.io/en/latest/concepts/mcp/" target="_blank" rel="noreferrer">
<img src="https://img.shields.io/badge/FastMCP-%238A2BE2.svg?style=flat&logo=bolt&logoColor=white" alt="FastMCP" height="40"/>
</a>
</div>
<br/>

FranceGPT est une application conversationnelle de type ChatGPT, conçue pour interagir avec les données publiques françaises. Elle héberge une collection d'**Agents IA spécialisés** qui exploitent les API de `data.gouv.fr` (Légifrance, Data.Inclusion, INSEE, etc.) en les transformant en outils puissants et fiables pour les modèles de langage (LLM).


*(Image d'illustration : L'interface Chainlit avec la sélection des profils d'agents spécialisés.)*

## 🎯 Le Besoin Fondamental

Les API gouvernementales, bien que riches en informations, ne sont pas directement utilisables par les agents IA. Leurs schémas complexes et leurs formats de données brutes constituent une barrière.

**FranceGPT est né d'un besoin fondamental :** il faut transformer l'accès à ces API en **outils MCP (Model Context Protocol)**. Le protocole MCP standardise la communication entre les LLM et les services externes, rendant les interactions plus fiables, sécurisées et compréhensibles pour l'IA.

Ce projet sert de pont, permettant aux agents IA de non seulement consommer les données publiques, mais aussi de les comprendre, de les croiser et de créer des workflows complexes pour automatiser des tâches et fournir des réponses précises et contextualisées.

## ✨ Fonctionnalités Clés

- **🤖 Collection d'Agents Spécialisés** : Des agents pré-configurés comme l'**Agent Social** (basé sur Data.Inclusion) et l'**Agent Juridique** (basé sur Légifrance), chacun avec son propre prompt système et ses outils dédiés.
- **🔌 Serveurs MCP Dynamiques** : Utilise **FastMCP** pour créer dynamiquement des serveurs MCP pour chaque API gouvernementale configurée, rendant le système extensible à de nouvelles sources de données.
- **🛠️ Transformation d'Outils Avancée** : Ne se contente pas de convertir les endpoints OpenAPI. Un `ToolTransformer` enrichit les outils générés avec des noms plus clairs, des descriptions améliorées et des schémas optimisés pour une meilleure compréhension par les LLM.
- **💬 Interface Moderne avec Streaming** : Une interface utilisateur épurée de type ChatGPT construite avec **Chainlit**, offrant une expérience de streaming fluide qui montre en temps réel les appels d'outils (`cl.Step`).
- **🧠 Agents Intelligents avec Pydantic AI** : Utilise **Pydantic AI** pour la création d'agents robustes, la gestion de l'historique des conversations et l'orchestration des appels d'outils.
- **📦 Architecture Modulaire et Conteneurisée** : Une séparation claire des services (UI, Serveurs MCP, Base de données) via Docker, assurant la scalabilité et la facilité de déploiement.
- **💾 Persistance des Données** : Sauvegarde des conversations, des utilisateurs et des éléments grâce à l'intégration de la couche de données de Chainlit avec une base de données PostgreSQL.

## 🏗️ Architecture du Projet

=======
<div align="center">
<a href="https://www.python.org" target="_blank" rel="noreferrer">
<img src="https://raw.githubusercontent.com/devicons/devicon/master/icons/python/python-original.svg" alt="Python" height="40"/>
</a>
<a href="https://fastapi.tiangolo.com/" target="_blank" rel="noreferrer">
<img src="https://raw.githubusercontent.com/devicons/devicon/master/icons/fastapi/fastapi-original.svg" alt="FastAPI" height="40"/>
</a>
<a href="https://pydantic.dev/" target="_blank" rel="noreferrer">
<img src="https://cdn.simpleicons.org/pydantic/E92063" alt="Pydantic" height="40"/>
</a>
<a href="https://chainlit.io/" target="_blank" rel="noreferrer">
<img src="https://docs.chainlit.io/logo.svg" alt="Chainlit" height="40"/>
</a>
<a href="https://www.docker.com/" target="_blank" rel="noreferrer">
<img src="https://raw.githubusercontent.com/devicons/devicon/master/icons/docker/docker-original.svg" alt="Docker" height="40"/>
</a>
<a href="https://pydantic-ai.readthedocs.io/en/latest/concepts/mcp/" target="_blank" rel="noreferrer">
<img src="https://img.shields.io/badge/FastMCP-%238A2BE2.svg?style=flat&logo=bolt&logoColor=white" alt="FastMCP" height="40"/>
</a>
</div>
<br/>

FranceGPT est une application conversationnelle de type ChatGPT, conçue pour interagir avec les données publiques françaises. Elle héberge une collection d'**Agents IA spécialisés** qui exploitent les API de `data.gouv.fr` (Légifrance, Data.Inclusion, INSEE, etc.) en les transformant en outils puissants et fiables pour les modèles de langage (LLM).


*(Image d'illustration : L'interface Chainlit avec la sélection des profils d'agents spécialisés.)*

## 🎯 Le Besoin Fondamental

Les API gouvernementales, bien que riches en informations, ne sont pas directement utilisables par les agents IA. Leurs schémas complexes et leurs formats de données brutes constituent une barrière.

**FranceGPT est né d'un besoin fondamental :** il faut transformer l'accès à ces API en **outils MCP (Model Context Protocol)**. Le protocole MCP standardise la communication entre les LLM et les services externes, rendant les interactions plus fiables, sécurisées et compréhensibles pour l'IA.

Ce projet sert de pont, permettant aux agents IA de non seulement consommer les données publiques, mais aussi de les comprendre, de les croiser et de créer des workflows complexes pour automatiser des tâches et fournir des réponses précises et contextualisées.

## ✨ Fonctionnalités Clés

- **🤖 Collection d'Agents Spécialisés** : Des agents pré-configurés comme l'**Agent Social** (basé sur Data.Inclusion) et l'**Agent Juridique** (basé sur Légifrance), chacun avec son propre prompt système et ses outils dédiés.
- **🔌 Serveurs MCP Dynamiques** : Utilise **FastMCP** pour créer dynamiquement des serveurs MCP pour chaque API gouvernementale configurée, rendant le système extensible à de nouvelles sources de données.
- **🛠️ Transformation d'Outils Avancée** : Ne se contente pas de convertir les endpoints OpenAPI. Un `ToolTransformer` enrichit les outils générés avec des noms plus clairs, des descriptions améliorées et des schémas optimisés pour une meilleure compréhension par les LLM.
- **💬 Interface Moderne avec Streaming** : Une interface utilisateur épurée de type ChatGPT construite avec **Chainlit**, offrant une expérience de streaming fluide qui montre en temps réel les appels d'outils (`cl.Step`).
- **🧠 Agents Intelligents avec Pydantic AI** : Utilise **Pydantic AI** pour la création d'agents robustes, la gestion de l'historique des conversations et l'orchestration des appels d'outils.
- **📦 Architecture Modulaire et Conteneurisée** : Une séparation claire des services (UI, Serveurs MCP, Base de données) via Docker, assurant la scalabilité et la facilité de déploiement.
- **💾 Persistance des Données** : Sauvegarde des conversations, des utilisateurs et des éléments grâce à l'intégration de la couche de données de Chainlit avec une base de données PostgreSQL.

## 🏗️ Architecture du Projet

>>>>>>> e1bb3e33
L'architecture de FranceGPT est conçue pour être modulaire et robuste, séparant clairement les responsabilités de chaque composant.

```mermaid
graph TD
    subgraph "Navigateur Utilisateur"
        UI[💻 Interface Chainlit]
    end

    subgraph "Service Agent (agent)"
        A[🤖 Agent Pydantic AI]
        F[🌐 FastAPI]
        DB[(🐘 PostgreSQL)]
        S3[(📦 S3 / Localstack)]
    end
    
    subgraph "Service MCP (mcp_server)"
        MCP_DI[🚀 Serveur MCP Data.Inclusion]
        MCP_LF[⚖️ Serveur MCP Légifrance]
        MCP_Autres[...]
    end

    subgraph "API Externes"
        API_DI[API Data.Inclusion]
        API_LF[API Légifrance]
        API_Autres[...]
    end

    UI -- Requête utilisateur --> F
    F -- Appelle --> A
    A -- Utilise des outils --> MCP_DI
    A -- Utilise des outils --> MCP_LF
    MCP_DI -- Appelle --> API_DI
    MCP_LF -- Appelle --> API_LF
    F -- Persistance --> DB
    F -- Stockage Éléments --> S3
```
1.  **Interface Utilisateur (Chainlit)** : L'utilisateur interagit avec l'un des agents spécialisés.
2.  **Service Agent (FastAPI + Pydantic AI)** :
    - Reçoit la requête de l'utilisateur.
    - L'**Agent Pydantic AI** sélectionné traite la demande.
    - Si nécessaire, l'agent décide d'utiliser un ou plusieurs outils. Il communique avec le service MCP approprié.
3.  **Service MCP (FastMCP)** :
    - Le serveur MCP reçoit la demande d'appel d'outil.
    - Il traduit cet appel en une requête HTTP standard vers l'API gouvernementale externe (ex: Data.Inclusion).
    - Il reçoit la réponse de l'API, la formate et la renvoie à l'agent.
4.  **Agent & UI** : L'agent reçoit le résultat de l'outil, formule une réponse finale et la streame à l'utilisateur via l'interface Chainlit.

## 🛠️ Technologies Utilisées

| Technologie | Rôle |
| :--- | :--- |
| **Pydantic AI** | Création des agents IA, gestion des conversations et orchestration des outils. |
| **FastMCP** | Transformation des API REST en serveurs d'outils standardisés (MCP). |
| **Chainlit** | Fourniture de l'interface utilisateur conversationnelle "ChatGPT-like". |
| **FastAPI** | Serveur web principal pour héberger l'application Chainlit. |
| **Docker & Docker Compose**| Conteneurisation et orchestration de tous les services de l'application. |
| **PostgreSQL** | Base de données pour la persistance des conversations et des utilisateurs (via Chainlit). |
| **SQLAlchemy** | ORM pour interagir avec la base de données PostgreSQL. |
| **Localstack** | Simulation locale des services AWS (S3) pour le stockage des éléments Chainlit. |

## 🚀 Installation et Lancement

Le projet est entièrement conteneurisé avec Docker, ce qui simplifie grandement son installation.

### Prérequis

-   [Docker](https://www.docker.com/get-started)
-   [Docker Compose](https://docs.docker.com/compose/install/)

### Étapes

1.  **Cloner le dépôt :**
    ```bash
    git clone https://github.com/votre-user/france-gpt.git
    cd france-gpt
    ```

2.  **Configurer les variables d'environnement :**
    Copiez le fichier d'exemple et remplissez les clés d'API nécessaires.
    ```bash
    cp .env.example .env
    ```
    Ouvrez le fichier `.env` et ajoutez vos clés pour :
    - `DATAINCLUSION_API_KEY`
    - `LEGIFRANCE_OAUTH_CLIENT_ID`
    - `LEGIFRANCE_OAUTH_CLIENT_SECRET`
    - `OPENAI_API_KEY` (ou configurez `OPENAI_API_BASE_URL` si vous utilisez un service compatible comme Ollama)

3.  **Lancer l'application avec Docker Compose :**
    Cette commande va construire les images Docker et démarrer tous les services (serveurs MCP, agent, base de données).
    ```bash
    docker-compose up --build -d
    ```

4.  **Accéder à l'application :**
    -   **Interface FranceGPT (Chainlit)** : [http://localhost:8001](http://localhost:8001)
    -   Serveur MCP Data.Inclusion (pour test) : `http://localhost:8000/health`
    -   Serveur MCP Légifrance (pour test) : `http://localhost:8002/health`

    > ✨ Le premier démarrage peut prendre quelques minutes le temps de télécharger les images de base et d'installer les dépendances.

## 📂 Structure du Dépôt

```
france-gpt/
├── .dockerignore
├── .env.example
├── docker-compose.yml
├── Dockerfile
├── main.py                # Point d'entrée de l'application FastAPI/Chainlit
├── pyproject.toml         # Dépendances du projet
└── src/
    ├── agent/             # Logique des agents Pydantic AI
    │   ├── agent.py       # Factory de création des agents
    │   └── ui_tools.py    # Outils spécifiques à l'UI (ex: afficher un site web)
    ├── app/               # Configuration de l'application FastAPI
    │   └── factory.py     # Factory de création de l'app FastAPI
    ├── core/              # Configuration centrale, profils, etc.
    │   ├── config.py      # Gestion de la configuration (Pydantic Settings)
    │   ├── lifespan.py    # Logique de démarrage/arrêt de l'app
    │   └── profiles.py    # Définition des profils d'agents (Agent Social, etc.)
    ├── db/                # Configuration de la base de données SQLAlchemy
    │   ├── models.py      # Modèles de tables pour Chainlit
    │   └── session.py     # Initialisation de la base de données
    ├── mcp_server/        # Logique des serveurs FastMCP
    │   ├── server.py      # Point d'entrée des serveurs MCP
    │   ├── factory.py     # Factory pour construire les serveurs MCP
    │   ├── tool_transformer.py # Enrichissement des outils générés
    │   └── services/      # Configurations par service (OpenAPI, mappings...)
    └── ui/                # Code de l'interface Chainlit
        ├── chat.py        # Logique de l'interface (on_message, profils...)
        ├── data_layer.py  # Configuration de la persistance Chainlit
        └── streaming.py   # Gestion avancée du streaming des réponses
```

## 💡 Comment ça marche ?

### 1. Le Serveur MCP (`FastMCP`)

Le cœur de la transformation API-vers-outil. Le `mcp_server/server.py` lit la variable `MCP_SERVICES_CONFIG` du fichier `.env`. Pour chaque service défini (comme `datainclusion` ou `legifrance`), il utilise `MCPFactory` pour :
1.  Charger le fichier `openapi.json` du service.
2.  Créer un client HTTP authentifié (Bearer ou OAuth2).
3.  Initialiser un serveur `FastMCP` qui génère automatiquement des outils à partir des endpoints OpenAPI.
4.  Appliquer le **`ToolTransformer`** : cette étape cruciale utilise le fichier `mappings.json` pour renommer les outils (ex: `list_structures_..._get` devient `list_all_structures`), enrichir leurs descriptions et leurs paramètres pour les rendre plus intuitifs pour un LLM.

### 2. L'Agent IA (`Pydantic AI`)

Quand un utilisateur interagit, `ui/chat.py` sélectionne un profil d'agent défini dans `core/profiles.py`. La factory `agent/agent.py` crée alors une instance de `pydantic_ai.Agent` :
-   Le **modèle LLM** est configuré (ex: `gpt-4.1-mini`).
-   Le **prompt système** du profil est injecté pour donner à l'agent son rôle et ses instructions.
-   Le **toolset MCP** est connecté en pointant vers l'URL du serveur MCP correspondant (`http://mcp_server:8000/mcp/`).
-   Des **outils d'interface** (`ui_tools.py`) sont également ajoutés, permettant à l'agent d'agir sur l'UI (ex: afficher un site web dans la barre latérale).

### 3. L'Interface Utilisateur (`Chainlit`)

`Chainlit` gère tout le front-end.
-   **`@cl.set_chat_profiles`** affiche les différents agents disponibles au démarrage.
-   **`@cl.on_message`** intercepte le message de l'utilisateur.
-   La fonction `process_agent_modern_with_history` est appelée. Elle utilise la méthode `agent.iter()` de Pydantic AI, qui est la manière la plus moderne et robuste de gérer une conversation.
-   Elle parcourt le graphe d'exécution de l'agent nœud par nœud (`ModelRequestNode`, `CallToolsNode`, etc.), ce qui permet d'afficher en temps réel les appels d'outils dans des `cl.Step` et de streamer la réponse finale token par token.

## 🤝 Contribuer

Les contributions sont les bienvenues ! Que ce soit pour ajouter de nouveaux agents, intégrer de nouvelles API `data.gouv`, améliorer la documentation ou corriger des bugs, n'hésitez pas à ouvrir une Pull Request ou une Issue.

## 📜 Licence

Ce projet est distribué sous la licence MIT. Voir le fichier `LICENSE` pour plus de détails.<|MERGE_RESOLUTION|>--- conflicted
+++ resolved
@@ -1,105 +1,4 @@
 # FranceGPT 🇫🇷
-
-<<<<<<< HEAD
-# FranceGPT 🇫🇷
-
-<div align="center">
-<a href="https://www.python.org" target="_blank" rel="noreferrer">
-<img src="https://raw.githubusercontent.com/devicons/devicon/master/icons/python/python-original.svg" alt="Python" height="40"/>
-</a>
-<a href="https://fastapi.tiangolo.com/" target="_blank" rel="noreferrer">
-<img src="https://raw.githubusercontent.com/devicons/devicon/master/icons/fastapi/fastapi-original.svg" alt="FastAPI" height="40"/>
-</a>
-<a href="https://pydantic.dev/" target="_blank" rel="noreferrer">
-<img src="https://cdn.simpleicons.org/pydantic/E92063" alt="Pydantic" height="40"/>
-</a>
-<a href="https://chainlit.io/" target="_blank" rel="noreferrer">
-<img src="https://docs.chainlit.io/logo.svg" alt="Chainlit" height="40"/>
-</a>
-<a href="https://www.docker.com/" target="_blank" rel="noreferrer">
-<img src="https://raw.githubusercontent.com/devicons/devicon/master/icons/docker/docker-original.svg" alt="Docker" height="40"/>
-</a>
-<a href="https://pydantic-ai.readthedocs.io/en/latest/concepts/mcp/" target="_blank" rel="noreferrer">
-<img src="https://img.shields.io/badge/FastMCP-%238A2BE2.svg?style=flat&logo=bolt&logoColor=white" alt="FastMCP" height="40"/>
-</a>
-</div>
-<br/>
-
-FranceGPT est une application conversationnelle de type ChatGPT, conçue pour interagir avec les données publiques françaises. Elle héberge une collection d'**Agents IA spécialisés** qui exploitent les API de `data.gouv.fr` (Légifrance, Data.Inclusion, INSEE, etc.) en les transformant en outils puissants et fiables pour les modèles de langage (LLM).
-
-
-*(Image d'illustration : L'interface Chainlit avec la sélection des profils d'agents spécialisés.)*
-
-## 🎯 Le Besoin Fondamental
-
-Les API gouvernementales, bien que riches en informations, ne sont pas directement utilisables par les agents IA. Leurs schémas complexes et leurs formats de données brutes constituent une barrière.
-
-**FranceGPT est né d'un besoin fondamental :** il faut transformer l'accès à ces API en **outils MCP (Model Context Protocol)**. Le protocole MCP standardise la communication entre les LLM et les services externes, rendant les interactions plus fiables, sécurisées et compréhensibles pour l'IA.
-
-Ce projet sert de pont, permettant aux agents IA de non seulement consommer les données publiques, mais aussi de les comprendre, de les croiser et de créer des workflows complexes pour automatiser des tâches et fournir des réponses précises et contextualisées.
-
-## ✨ Fonctionnalités Clés
-
-- **🤖 Collection d'Agents Spécialisés** : Des agents pré-configurés comme l'**Agent Social** (basé sur Data.Inclusion) et l'**Agent Juridique** (basé sur Légifrance), chacun avec son propre prompt système et ses outils dédiés.
-- **🔌 Serveurs MCP Dynamiques** : Utilise **FastMCP** pour créer dynamiquement des serveurs MCP pour chaque API gouvernementale configurée, rendant le système extensible à de nouvelles sources de données.
-- **🛠️ Transformation d'Outils Avancée** : Ne se contente pas de convertir les endpoints OpenAPI. Un `ToolTransformer` enrichit les outils générés avec des noms plus clairs, des descriptions améliorées et des schémas optimisés pour une meilleure compréhension par les LLM.
-- **💬 Interface Moderne avec Streaming** : Une interface utilisateur épurée de type ChatGPT construite avec **Chainlit**, offrant une expérience de streaming fluide qui montre en temps réel les appels d'outils (`cl.Step`).
-- **🧠 Agents Intelligents avec Pydantic AI** : Utilise **Pydantic AI** pour la création d'agents robustes, la gestion de l'historique des conversations et l'orchestration des appels d'outils.
-- **📦 Architecture Modulaire et Conteneurisée** : Une séparation claire des services (UI, Serveurs MCP, Base de données) via Docker, assurant la scalabilité et la facilité de déploiement.
-- **💾 Persistance des Données** : Sauvegarde des conversations, des utilisateurs et des éléments grâce à l'intégration de la couche de données de Chainlit avec une base de données PostgreSQL.
-
-## 🏗️ Architecture du Projet
-
-=======
-<div align="center">
-<a href="https://www.python.org" target="_blank" rel="noreferrer">
-<img src="https://raw.githubusercontent.com/devicons/devicon/master/icons/python/python-original.svg" alt="Python" height="40"/>
-</a>
-<a href="https://fastapi.tiangolo.com/" target="_blank" rel="noreferrer">
-<img src="https://raw.githubusercontent.com/devicons/devicon/master/icons/fastapi/fastapi-original.svg" alt="FastAPI" height="40"/>
-</a>
-<a href="https://pydantic.dev/" target="_blank" rel="noreferrer">
-<img src="https://cdn.simpleicons.org/pydantic/E92063" alt="Pydantic" height="40"/>
-</a>
-<a href="https://chainlit.io/" target="_blank" rel="noreferrer">
-<img src="https://docs.chainlit.io/logo.svg" alt="Chainlit" height="40"/>
-</a>
-<a href="https://www.docker.com/" target="_blank" rel="noreferrer">
-<img src="https://raw.githubusercontent.com/devicons/devicon/master/icons/docker/docker-original.svg" alt="Docker" height="40"/>
-</a>
-<a href="https://pydantic-ai.readthedocs.io/en/latest/concepts/mcp/" target="_blank" rel="noreferrer">
-<img src="https://img.shields.io/badge/FastMCP-%238A2BE2.svg?style=flat&logo=bolt&logoColor=white" alt="FastMCP" height="40"/>
-</a>
-</div>
-<br/>
-
-FranceGPT est une application conversationnelle de type ChatGPT, conçue pour interagir avec les données publiques françaises. Elle héberge une collection d'**Agents IA spécialisés** qui exploitent les API de `data.gouv.fr` (Légifrance, Data.Inclusion, INSEE, etc.) en les transformant en outils puissants et fiables pour les modèles de langage (LLM).
-
-
-*(Image d'illustration : L'interface Chainlit avec la sélection des profils d'agents spécialisés.)*
-
-## 🎯 Le Besoin Fondamental
-
-Les API gouvernementales, bien que riches en informations, ne sont pas directement utilisables par les agents IA. Leurs schémas complexes et leurs formats de données brutes constituent une barrière.
-
-**FranceGPT est né d'un besoin fondamental :** il faut transformer l'accès à ces API en **outils MCP (Model Context Protocol)**. Le protocole MCP standardise la communication entre les LLM et les services externes, rendant les interactions plus fiables, sécurisées et compréhensibles pour l'IA.
-
-Ce projet sert de pont, permettant aux agents IA de non seulement consommer les données publiques, mais aussi de les comprendre, de les croiser et de créer des workflows complexes pour automatiser des tâches et fournir des réponses précises et contextualisées.
-
-## ✨ Fonctionnalités Clés
-
-- **🤖 Collection d'Agents Spécialisés** : Des agents pré-configurés comme l'**Agent Social** (basé sur Data.Inclusion) et l'**Agent Juridique** (basé sur Légifrance), chacun avec son propre prompt système et ses outils dédiés.
-- **🔌 Serveurs MCP Dynamiques** : Utilise **FastMCP** pour créer dynamiquement des serveurs MCP pour chaque API gouvernementale configurée, rendant le système extensible à de nouvelles sources de données.
-- **🛠️ Transformation d'Outils Avancée** : Ne se contente pas de convertir les endpoints OpenAPI. Un `ToolTransformer` enrichit les outils générés avec des noms plus clairs, des descriptions améliorées et des schémas optimisés pour une meilleure compréhension par les LLM.
-- **💬 Interface Moderne avec Streaming** : Une interface utilisateur épurée de type ChatGPT construite avec **Chainlit**, offrant une expérience de streaming fluide qui montre en temps réel les appels d'outils (`cl.Step`).
-- **🧠 Agents Intelligents avec Pydantic AI** : Utilise **Pydantic AI** pour la création d'agents robustes, la gestion de l'historique des conversations et l'orchestration des appels d'outils.
-- **📦 Architecture Modulaire et Conteneurisée** : Une séparation claire des services (UI, Serveurs MCP, Base de données) via Docker, assurant la scalabilité et la facilité de déploiement.
-- **💾 Persistance des Données** : Sauvegarde des conversations, des utilisateurs et des éléments grâce à l'intégration de la couche de données de Chainlit avec une base de données PostgreSQL.
-
-## 🏗️ Architecture du Projet
-
->>>>>>> e1bb3e33
-L'architecture de FranceGPT est conçue pour être modulaire et robuste, séparant clairement les responsabilités de chaque composant.
 
 ```mermaid
 graph TD
@@ -264,6 +163,4 @@
 
 Les contributions sont les bienvenues ! Que ce soit pour ajouter de nouveaux agents, intégrer de nouvelles API `data.gouv`, améliorer la documentation ou corriger des bugs, n'hésitez pas à ouvrir une Pull Request ou une Issue.
 
-## 📜 Licence
-
-Ce projet est distribué sous la licence MIT. Voir le fichier `LICENSE` pour plus de détails.+## 📜 Licence